--- conflicted
+++ resolved
@@ -479,16 +479,9 @@
     chain_stats.burned_reissuance_tokens =
         chain_asset_stats(chain, reissuance_token, afn).burned_amount;
 
-<<<<<<< HEAD
-    let mut mempool_stats = mempool_asset_stats(mempool, &asset_id, afn);
+    let mut mempool_stats = mempool_asset_stats(mempool, asset_id, afn);
     mempool_stats.burned_reissuance_tokens =
-        mempool_asset_stats(mempool, &reissuance_token, afn).burned_amount;
-=======
-    let mempool = query.mempool();
-    let mut mempool_stats = mempool_asset_stats(&mempool, asset_id, afn);
-    mempool_stats.burned_reissuance_tokens =
-        mempool_asset_stats(&mempool, reissuance_token, afn).burned_amount;
->>>>>>> 07eec256
+        mempool_asset_stats(mempool, reissuance_token, afn).burned_amount;
 
     (chain_stats, mempool_stats)
 }
